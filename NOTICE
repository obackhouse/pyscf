--- conflicted
+++ resolved
@@ -34,14 +34,11 @@
 Zhihao Cui (Caltech)
 Nikolay Bogdanov (Max Planck Institute)
 Artem Pulkin (Caltech)
-<<<<<<< HEAD
-=======
 James Smith (University of Colorado Boulder)
 Chong Sun (Caltech)
 Jason Yu (Caltech)
 Shining Sun (Caltech)
 Alec White (Caltech)
->>>>>>> 7666303c
 
 Developers who contribute debug/test code which are removed or not included in
 the source code
