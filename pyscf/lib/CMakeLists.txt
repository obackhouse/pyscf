# Copyright 2014-2018 The PySCF Developers. All Rights Reserved.
#
# Licensed under the Apache License, Version 2.0 (the "License");
# you may not use this file except in compliance with the License.
# You may obtain a copy of the License at
#
#     http://www.apache.org/licenses/LICENSE-2.0
#
# Unless required by applicable law or agreed to in writing, software
# distributed under the License is distributed on an "AS IS" BASIS,
# WITHOUT WARRANTIES OR CONDITIONS OF ANY KIND, either express or implied.
# See the License for the specific language governing permissions and
# limitations under the License.

cmake_minimum_required (VERSION 3.5)
project (pyscf)

if (NOT CMAKE_BUILD_TYPE)
  set(CMAKE_BUILD_TYPE RELWITHDEBINFO)
endif()
#set(CMAKE_BUILD_TYPE DEBUG)
set(CMAKE_VERBOSE_MAKEFILE OFF)
if (CMAKE_COMPILER_IS_GNUCC) # Does it skip the link flag on old OsX?
  # TODO: If updating to minimum requirement cmake>=3.7, use
  # CMAKE_SHARED_LINKER_FLAGS_INIT to combine LDFLAGS options.
  # https://cmake.org/cmake/help/v3.7/variable/CMAKE_SHARED_LINKER_FLAGS_INIT.html
  # see also issue #661
  if(UNIX AND NOT APPLE AND NOT DEFINED ENV{LDFLAGS})
    set(CMAKE_SHARED_LINKER_FLAGS "-Wl,--no-as-needed")
  endif()
endif()
set(CMAKE_C_FLAGS "-Wall ${CMAKE_C_FLAGS}")

if (${CMAKE_MAJOR_VERSION}.${CMAKE_MINOR_VERSION}.${CMAKE_PATCH_VERSION} VERSION_GREATER 3.0.0)
  cmake_policy(SET CMP0042 NEW)
endif()

set(CMAKE_INCLUDE_CURRENT_DIR ON)

# Architecture specified cmake flags.  See also the templates in
# pyscf/lib/cmake_arch_config
if(EXISTS "${PROJECT_SOURCE_DIR}/cmake.arch.inc")
  include("${PROJECT_SOURCE_DIR}/cmake.arch.inc")
endif()

if (NOT BLAS_LIBRARIES)
#enable_language(Fortran)
find_package(BLAS)
check_function_exists(ffsll HAVE_FFS)
endif()

if (NOT BLAS_LIBRARIES)
  message(FATAL_ERROR "A required library with BLAS API not found.")
else()
  message(STATUS "BLAS libraries: ${BLAS_LIBRARIES}")
endif()
# if unable to find mkl library, just create BLAS_LIBRARIES here, e.g.
# set(BLAS_LIBRARIES "-L/path/to/mkl/lib -lmkl_intel_lp64 -lmkl_sequential -lmkl_core -lpthread -lmkl_avx -lm")
# or
# set(BLAS_LIBRARIES "                  /path/to/mkl/lib/intel64/libmkl_intel_lp64.so")
# set(BLAS_LIBRARIES "${BLAS_LIBRARIES};/path/to/mkl/lib/intel64/libmkl_sequential.so")
# set(BLAS_LIBRARIES "${BLAS_LIBRARIES};/path/to/mkl/lib/intel64/libmkl_core.so")
# set(BLAS_LIBRARIES "${BLAS_LIBRARIES};/path/to/mkl/lib/intel64/libmkl_avx.so")
# set(BLAS_LIBRARIES "${BLAS_LIBRARIES};/path/to/mkl/lib/intel64/libmkl_def.so")
# set(BLAS_LIBRARIES "-Wl,-rpath=${MKLROOT}/lib/intel64/ ${BLAS_LIBRARIES}")
#
# These settings can be written in the cmake.arch.inc file. This config file
# will automatically load all settings specified in cmake.arch.inc
#

find_package(OpenMP)
if(OPENMP_FOUND)
  set(HAVE_OPENMP 1)
else ()
  set(OpenMP_C_FLAGS " ")
endif()

#find_package(PythonInterp REQUIRED)
#find_package(PythonLibs REQUIRED)
#execute_process(COMMAND ${PYTHON_EXECUTABLE} -c "import numpy; print(numpy.get_include())"
#  OUTPUT_VARIABLE NUMPY_INCLUDE)
#include_directories(${PYTHON_INCLUDE_DIRS} ${NUMPY_INCLUDE})

<<<<<<< HEAD

include(ExternalProject)
option(BUILD_LIBCINT "Using libcint for analytical gaussian integral" ON)
option(WITH_F12 "Compling F12 integrals" ON)
if(BUILD_LIBCINT)
if(NOT EXISTS "${PROJECT_SOURCE_DIR}/deps/include/cint.h")
  ExternalProject_Add(libcint
    # Uncomment for default integral library:
    #GIT_REPOSITORY https://github.com/sunqm/libcint.git
    #GIT_TAG v4.1.0
    # Uncomment for X86_64 optimized library (SSE3, AVX, AVX2 and AVX-512)
    GIT_REPOSITORY https://github.com/sunqm/qcint.git
    GIT_TAG v4.0.6
    PREFIX ${PROJECT_BINARY_DIR}/deps
    INSTALL_DIR ${PROJECT_SOURCE_DIR}/deps
    CMAKE_ARGS -DWITH_F12=${WITH_F12} -DWITH_RANGE_COULOMB=1
            -DWITH_FORTRAN=0 -DWITH_CINT2_INTERFACE=0 -DMIN_EXPCUTOFF=20
            -DKEEP_GOING=1
            -DCMAKE_INSTALL_PREFIX:PATH=<INSTALL_DIR>
            -DCMAKE_INSTALL_LIBDIR:PATH=lib -DBLA_VENDOR=${BLA_VENDOR}
            -DCMAKE_C_COMPILER=${CMAKE_C_COMPILER}
            -DBLAS_LIBRARIES=${BLAS_LIBRARIES}
  )
endif()
endif()
=======
>>>>>>> a52aa594
include_directories(${PROJECT_SOURCE_DIR})
include_directories(${PROJECT_SOURCE_DIR}/deps/include)
include_directories(${CMAKE_INSTALL_PREFIX}/include)
link_directories(${PROJECT_SOURCE_DIR}/deps/lib ${PROJECT_SOURCE_DIR}/deps/lib64)
link_directories(${CMAKE_INSTALL_PREFIX}/lib ${CMAKE_INSTALL_PREFIX}/lib64)

configure_file(
  "${PROJECT_SOURCE_DIR}/config.h.in"
  "${PROJECT_BINARY_DIR}/config.h")
# to find config.h
include_directories("${PROJECT_BINARY_DIR}")

# See also https://gitlab.kitware.com/cmake/community/wikis/doc/cmake/RPATH-handling
if (WIN32)
  #?
elseif (APPLE)
  #TODO: test me set(CMAKE_MACOSX_RPATH On)
else ()
  set(CMAKE_SKIP_BUILD_RPATH  True)
  set(CMAKE_BUILD_WITH_INSTALL_RPATH True)
  set(CMAKE_INSTALL_RPATH "\$ORIGIN:\$ORIGIN/deps/lib:\$ORIGIN/deps/lib64")
endif ()

add_subdirectory(np_helper)
add_subdirectory(gto)
add_subdirectory(vhf)
add_subdirectory(ao2mo)
add_subdirectory(mcscf)
add_subdirectory(cc)
add_subdirectory(ri)
#add_subdirectory(localizer)
add_subdirectory(pbc)
add_subdirectory(agf2)

# Overwrite CMAKE_C_CREATE_SHARED_LIBRARY in Modules/CMakeCInformation.cmake
# to remove the SONAME flag in the so file. The soname information causes
# dynamic link error when importing libcint library.
set(C_LINK_TEMPLATE "<CMAKE_C_COMPILER> <CMAKE_SHARED_LIBRARY_C_FLAGS> <LANGUAGE_COMPILE_FLAGS> <LINK_FLAGS> <CMAKE_SHARED_LIBRARY_CREATE_C_FLAGS> -o <TARGET> <OBJECTS> <LINK_LIBRARIES>")
set(CXX_LINK_TEMPLATE "<CMAKE_CXX_COMPILER> <CMAKE_SHARED_LIBRARY_CXX_FLAGS> <LANGUAGE_COMPILE_FLAGS> <LINK_FLAGS> <CMAKE_SHARED_LIBRARY_CREATE_CXX_FLAGS> -o <TARGET> <OBJECTS> <LINK_LIBRARIES>")

include(ExternalProject)
option(BUILD_LIBCINT "Using libcint for analytical gaussian integral" ON)
option(WITH_F12 "Compling F12 integrals" ON)
if(BUILD_LIBCINT)
if(NOT EXISTS "${PROJECT_SOURCE_DIR}/deps/include/cint.h")
  ExternalProject_Add(libcint
    GIT_REPOSITORY https://github.com/sunqm/libcint.git
    GIT_TAG v4.1.1
    PREFIX ${PROJECT_BINARY_DIR}/deps
    INSTALL_DIR ${PROJECT_SOURCE_DIR}/deps
    CMAKE_ARGS -DWITH_F12=${WITH_F12} -DWITH_RANGE_COULOMB=1
            -DWITH_FORTRAN=0 -DWITH_CINT2_INTERFACE=0 -DMIN_EXPCUTOFF=20
            -DKEEP_GOING=1
            -DCMAKE_INSTALL_PREFIX:PATH=<INSTALL_DIR>
            -DCMAKE_INSTALL_LIBDIR:PATH=lib -DBLA_VENDOR=${BLA_VENDOR}
            -DCMAKE_C_COMPILER=${CMAKE_C_COMPILER}
            -DBLAS_LIBRARIES=${BLAS_LIBRARIES}
            -DCMAKE_C_CREATE_SHARED_LIBRARY=${C_LINK_TEMPLATE}
  )
  add_dependencies(cgto libcint)
  add_dependencies(ao2mo libcint)
endif()
endif()

option(ENABLE_LIBXC "Using libxc for XC functional library" ON)
option(ENABLE_XCFUN "Using xcfun for XC functional library" ON)
option(BUILD_LIBXC "Download and build libxc library" ON)
option(BUILD_XCFUN "Download and build xcfun library" ON)

if(NOT DISABLE_DFT)
add_subdirectory(dft)

#if(NOT EXISTS "${PROJECT_SOURCE_DIR}/deps/include/xc.h" AND
#    ENABLE_LIBXC AND BUILD_LIBXC)
if(ENABLE_LIBXC AND BUILD_LIBXC)
  ExternalProject_Add(libxc
    #GIT_REPOSITORY https://gitlab.com/libxc/libxc.git
    #GIT_TAG master
    URL https://gitlab.com/libxc/libxc/-/archive/5.1.2/libxc-5.1.2.tar.gz
    PREFIX ${PROJECT_BINARY_DIR}/deps
    INSTALL_DIR ${PROJECT_SOURCE_DIR}/deps
    CMAKE_ARGS -DCMAKE_BUILD_TYPE=RELEASE -DBUILD_SHARED_LIBS=1
            -DCMAKE_INSTALL_PREFIX:PATH=<INSTALL_DIR>
            -DCMAKE_INSTALL_LIBDIR:PATH=lib
            -DENABLE_FORTRAN=0 -DDISABLE_KXC=0 -DDISABLE_LXC=1
            -DCMAKE_C_CREATE_SHARED_LIBRARY=${C_LINK_TEMPLATE}
  )
  add_dependencies(xc_itrf libxc)
  add_dependencies(dft libxc)
endif() # ENABLE_LIBXC

#if(NOT EXISTS "${PROJECT_SOURCE_DIR}/deps/include/xcfun.h" AND
#    ENABLE_XCFUN AND BUILD_XCFUN)
if(ENABLE_XCFUN AND BUILD_XCFUN)
  ExternalProject_Add(libxcfun
    #GIT_REPOSITORY https://github.com/sunqm/xcfun.git
    GIT_REPOSITORY https://github.com/fishjojo/xcfun.git
    # copy of v2.1.1, downgrade to cmake 3.5
    GIT_TAG cmake-3.5
    # Range seperated parameters can be set in the python code. This patch to
    # RSH omega is not needed anymore.
    #PATCH_COMMAND patch -p1 < ${PROJECT_SOURCE_DIR}/libxcfun.patch
    PREFIX ${PROJECT_BINARY_DIR}/deps
    INSTALL_DIR ${PROJECT_SOURCE_DIR}/deps
    CMAKE_ARGS -DCMAKE_BUILD_TYPE=RELEASE -DBUILD_SHARED_LIBS=1
            -DXCFUN_MAX_ORDER=3 -DENABLE_TESTALL=0
            -DCMAKE_INSTALL_PREFIX:PATH=<INSTALL_DIR>
            -DCMAKE_CXX_CREATE_SHARED_LIBRARY=${CXX_LINK_TEMPLATE}
  )
  add_dependencies(xcfun_itrf libxcfun)
  add_dependencies(dft libxcfun)
endif() # ENABLE_XCFUN
endif() # DISABLE_DFT

if(EXISTS "${PROJECT_SOURCE_DIR}/cmake.user.inc")
  include("${PROJECT_SOURCE_DIR}/cmake.user.inc")
endif()<|MERGE_RESOLUTION|>--- conflicted
+++ resolved
@@ -81,34 +81,6 @@
 #  OUTPUT_VARIABLE NUMPY_INCLUDE)
 #include_directories(${PYTHON_INCLUDE_DIRS} ${NUMPY_INCLUDE})
 
-<<<<<<< HEAD
-
-include(ExternalProject)
-option(BUILD_LIBCINT "Using libcint for analytical gaussian integral" ON)
-option(WITH_F12 "Compling F12 integrals" ON)
-if(BUILD_LIBCINT)
-if(NOT EXISTS "${PROJECT_SOURCE_DIR}/deps/include/cint.h")
-  ExternalProject_Add(libcint
-    # Uncomment for default integral library:
-    #GIT_REPOSITORY https://github.com/sunqm/libcint.git
-    #GIT_TAG v4.1.0
-    # Uncomment for X86_64 optimized library (SSE3, AVX, AVX2 and AVX-512)
-    GIT_REPOSITORY https://github.com/sunqm/qcint.git
-    GIT_TAG v4.0.6
-    PREFIX ${PROJECT_BINARY_DIR}/deps
-    INSTALL_DIR ${PROJECT_SOURCE_DIR}/deps
-    CMAKE_ARGS -DWITH_F12=${WITH_F12} -DWITH_RANGE_COULOMB=1
-            -DWITH_FORTRAN=0 -DWITH_CINT2_INTERFACE=0 -DMIN_EXPCUTOFF=20
-            -DKEEP_GOING=1
-            -DCMAKE_INSTALL_PREFIX:PATH=<INSTALL_DIR>
-            -DCMAKE_INSTALL_LIBDIR:PATH=lib -DBLA_VENDOR=${BLA_VENDOR}
-            -DCMAKE_C_COMPILER=${CMAKE_C_COMPILER}
-            -DBLAS_LIBRARIES=${BLAS_LIBRARIES}
-  )
-endif()
-endif()
-=======
->>>>>>> a52aa594
 include_directories(${PROJECT_SOURCE_DIR})
 include_directories(${PROJECT_SOURCE_DIR}/deps/include)
 include_directories(${CMAKE_INSTALL_PREFIX}/include)
