from __future__ import division, print_function
import numpy as np
from pyscf.nao.m_ao_log import ao_log_c
from pyscf.nao.m_sbt import sbt_c
from pyscf.nao.m_c2r import c2r_c
from pyscf.nao.m_log_interp import log_interp_c
from pyscf.nao.m_ao_log_hartree import ao_log_hartree
from timeit import default_timer as timer
from pyscf.nao.m_gaunt import gaunt_c

#
#
#
def build_3dgrid(me, sp1, R1, sp2, R2, **kw):
  from pyscf import dft
<<<<<<< HEAD
  from pyscf.nao import nao
  from pyscf.nao.m_gauleg import leggauss_ab
=======
  from pyscf.nao.m_system_vars import system_vars_c
  from pyscf.nao.m_gauleg import gauss_legendre
>>>>>>> b5165faf

  assert sp1>=0
  assert sp2>=0
  if ( (R1-R2)**2 ).sum()<1e-7 :
    mol=nao(xyz_list=[ [int(me.aos[0].sp2charge[sp1]), R1] ])
  else :
    mol=nao(xyz_list=[ [int(me.aos[0].sp2charge[sp1]), R1], [int(me.aos[1].sp2charge[sp2]), R2] ])

  atom2rcut=np.array([me.aos[isp].sp_mu2rcut[sp].max() for isp,sp in enumerate([sp1,sp2])])
  grids = dft.gen_grid.Grids(mol)
<<<<<<< HEAD
  grids.level = kw['level'] if 'level' in kw else 3 # precision as implemented in pyscf
  grids.radi_method=leggauss_ab
=======
  grids.level = level # precision as implemented in pyscf
  grids.radi_method = gauss_legendre
>>>>>>> b5165faf
  grids.build(atom2rcut=atom2rcut)
  #grids.build()
  return grids

#
#
#
def build_3dgrid3c(me, sp1, sp2, R1, R2, sp3, R3, level=3):
  from pyscf import dft
  from pyscf.nao.m_system_vars import system_vars_c
  from pyscf.nao.m_gauleg import gauss_legendre

  d12 = ((R1-R2)**2).sum()
  d13 = ((R1-R3)**2).sum()
  d23 = ((R2-R3)**2).sum()
  z1 = int(me.aos[0].sp2charge[sp1])
  z2 = int(me.aos[0].sp2charge[sp2])
  z3 = int(me.aos[1].sp2charge[sp3])
  rc1 = me.aos[0].sp2rcut[sp1]
  rc2 = me.aos[0].sp2rcut[sp2]
  rc3 = me.aos[1].sp2rcut[sp3]
  
  if d12<1e-7 and d23<1e-7 :
    mol = system_vars_c(atom=[ [z1, R1] ])
  elif d12<1e-7 and d23>1e-7 and d13>1e-7:
    mol = system_vars_c(atom=[ [z1, R1], [z3, R3] ])
  elif d23<1e-7 and d12>1e-7 and d13>1e-7:
    mol = system_vars_c(atom=[ [z1, R1], [z2, R2] ])
  elif d13<1e-7 and d12>1e-7 and d23>1e-7:
    mol = system_vars_c(atom=[ [z1, R1], [z2, R2] ])
  else :
    mol = system_vars_c(atom=[ [z1, R1], [z2, R2], [z3, R3] ])

  atom2rcut=np.array([rc1, rc2, rc3])
  grids = dft.gen_grid.Grids(mol)
  grids.level = level # precision as implemented in pyscf
  grids.radi_method = gauss_legendre
  grids.build(atom2rcut=atom2rcut)
  return grids

#

#
class ao_matelem_c(sbt_c, c2r_c, gaunt_c):
  '''
  Evaluator of matrix elements given by the numerical atomic orbitals.
  The class will contain 
    the Gaunt coefficients, 
    the complex -> real transform (for spherical harmonics) and 
    the spherical Bessel transform.
  '''
  def __init__(self, rr, pp, sv=None, dm=None):
    """ Basic """
    from pyscf.nao.m_init_dm_libnao import init_dm_libnao
    from pyscf.nao.m_init_dens_libnao import init_dens_libnao
    
    self.interp_rr = log_interp_c(rr)
    self.interp_pp = log_interp_c(pp)
    self.rr3_dr = rr**3 * np.log(rr[1]/rr[0])
    self.dr_jt  = np.log(rr[1]/rr[0])
    self.four_pi = 4*np.pi
    self.const = np.sqrt(np.pi/2.0)
    self.pp2 = pp**2
    self.sv = None if sv is None else sv.init_libnao()
    self.dm = None if dm is None else init_dm_libnao(dm)
    if dm is not None and sv is not None : init_dens_libnao()

  # @classmethod # I don't understand something about classmethod
  def init_one_set(self, ao, **kvargs):
    """ Constructor for two-center matrix elements, i.e. one set of radial orbitals per specie is provided """
    self.jmx = ao.jmx
    c2r_c.__init__(self, self.jmx)
    sbt_c.__init__(self, ao.rr, ao.pp, lmax=2*self.jmx+1)
    gaunt_c.__init__(self, self.jmx)
    self.ao1 = ao
    self.ao1._add_sp2info()
    self.ao1._add_psi_log_mom()
    
    self.ao2 = self.ao1
    self.ao2_hartree = ao_log_hartree(self.ao1, **kvargs)
    self.aos = [self.ao1, self.ao2]
    return self

  # @classmethod # I don't understand something about classmethod
  def init_two_sets(self, ao1, ao2, **kvargs):
    """ Constructor for matrix elements between product functions and orbital's products: two sets of radial orbitals must be provided. """
    self.jmx = max(ao1.jmx, ao2.jmx)
    c2r_c.__init__(self, self.jmx)
    sbt_c.__init__(self, ao1.rr, ao1.pp, lmax=2*self.jmx+1)
    gaunt_c.__init__(self, self.jmx)
    self.ao1 = ao1
    self.ao1._add_sp2info()
    self.ao1._add_psi_log_mom()
    self.pp2 = self.ao1.pp**2

    self.ao2 = ao2
    self.ao2._add_sp2info()
    self.ao2_hartree = ao_log_hartree(self.ao2, **kvargs)
    self.ao2._add_psi_log_mom()
    self.aos = [self.ao1, self.ao2]
    return self

  #
  def overlap_am(self, sp1,R1, sp2,R2):
    from pyscf.nao.m_overlap_am import overlap_am as overlap 
    return overlap(self, sp1,R1, sp2,R2)

  def overlap_ni(self, sp1,R1, sp2,R2, **kvargs):
    from pyscf.nao.m_overlap_ni import overlap_ni
    return overlap_ni(self, sp1,R1, sp2,R2, **kvargs)
  
  def coulomb_am(self, sp1,R1, sp2,R2):
    from pyscf.nao.m_coulomb_am import coulomb_am as ext
    return ext(self, sp1,R1, sp2,R2)

  def coulomb_ni(self, sp1,R1, sp2,R2,**kvargs):
    from pyscf.nao.m_eri2c import eri2c as ext
    return ext(self, sp1,R1, sp2,R2,**kvargs)

  def xc_scalar(self, sp1,R1, sp2,R2,**kvargs):
    from pyscf.nao.m_xc_scalar_ni import xc_scalar_ni as ext
    return ext(self, sp1,R1, sp2,R2,**kvargs)<|MERGE_RESOLUTION|>--- conflicted
+++ resolved
@@ -13,13 +13,8 @@
 #
 def build_3dgrid(me, sp1, R1, sp2, R2, **kw):
   from pyscf import dft
-<<<<<<< HEAD
   from pyscf.nao import nao
   from pyscf.nao.m_gauleg import leggauss_ab
-=======
-  from pyscf.nao.m_system_vars import system_vars_c
-  from pyscf.nao.m_gauleg import gauss_legendre
->>>>>>> b5165faf
 
   assert sp1>=0
   assert sp2>=0
@@ -30,13 +25,8 @@
 
   atom2rcut=np.array([me.aos[isp].sp_mu2rcut[sp].max() for isp,sp in enumerate([sp1,sp2])])
   grids = dft.gen_grid.Grids(mol)
-<<<<<<< HEAD
   grids.level = kw['level'] if 'level' in kw else 3 # precision as implemented in pyscf
   grids.radi_method=leggauss_ab
-=======
-  grids.level = level # precision as implemented in pyscf
-  grids.radi_method = gauss_legendre
->>>>>>> b5165faf
   grids.build(atom2rcut=atom2rcut)
   #grids.build()
   return grids
