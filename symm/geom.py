--- conflicted
+++ resolved
@@ -278,15 +278,9 @@
         return eql_atom_ids
 
     center = get_charge_center(atoms)
-<<<<<<< HEAD
 #    if not numpy.allclose(center, 0, atol=GEOM_THRESHOLD):
 #        sys.stderr.write('WARN: Molecular charge center %s is not on (0,0,0)\n'
 #                        % str(center))
-=======
-    if not numpy.allclose(center, 0, atol=TOLERANCE):
-        sys.stderr.write('WARN: Molecular charge center %s is not on (0,0,0)\n'
-                        % str(center))
->>>>>>> ca79ee04
     opdic = symm_ops(gpname)
     ops = [opdic[op] for op in pyscf.symm.param.OPERATOR_TABLE[gpname]]
     coords = numpy.array([a[1] for a in atoms], dtype=float)
