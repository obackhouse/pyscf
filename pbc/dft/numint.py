import numpy
from pyscf.dft.numint import _dot_ao_ao, _dot_ao_dm, BLKSIZE
import pyscf.lib
import pyscf.dft
from pyscf.pbc import tools
from pyscf.pbc.scf import scfint

def eval_ao(cell, coords, kpt=None, isgga=False, relativity=0, bastart=0,
            bascount=None, non0tab=None, verbose=None):
    '''Collocate AO crystal orbitals (opt. gradients) on the real-space grid.

    Args:
        cell : instance of :class:`Cell`

        coords : (nx*ny*nz, 3) ndarray
            The real-space grid point coordinates.

    Kwargs:
        kpt : (3,) ndarray
            The k-point corresponding to the crystal AO.

    Returns:
        aoR : ([4,] nx*ny*nz, nao=cell.nao_nr()) ndarray 
            The value of the AO crystal orbitals on the real-space grid. If
            isgga=True, also contains the value of the orbitals gradient in the
            x, y, and z directions.  It can be either complex or float array,
            depending on the kpt argument.  If kpt is not given (gamma point),
            aoR is a float array.

    See Also:
        pyscf.dft.numint.eval_ao

    '''
    aoR = 0
    # TODO: this is 1j, not -1j; check for band_ovlp convention
    for L in scfint.get_lattice_Ls(cell, cell.nimgs):
        if kpt is None:
            aoR += pyscf.dft.numint.eval_ao(cell, coords-L, isgga, relativity,
                                            bastart, bascount,
                                            non0tab, verbose)
        else:
            factor = numpy.exp(1j*numpy.dot(kpt,L))
            aoR += pyscf.dft.numint.eval_ao(cell, coords-L, isgga, relativity,
                                            bastart, bascount,
                                            non0tab, verbose) * factor

    if cell.ke_cutoff is not None:
        ke = 0.5*numpy.einsum('gi,gi->g', cell.Gv, cell.Gv)
        ke_mask = ke < cell.ke_cutoff

        aoG = numpy.zeros_like(aoR)
        for i in range(nao):
            if isgga:
                for c in range(4):
                    aoG[c][ke_mask, i] = tools.fft(aoR[c][:,i], cell.gs)[ke_mask]
                    aoR[c][:,i] = tools.ifft(aoG[c][:,i], cell.gs)
            else:
                aoG[ke_mask, i] = tools.fft(aoR[:,i], cell.gs)[ke_mask]
                aoR[:,i] = tools.ifft(aoG[:,i], cell.gs)

    return aoR

def eval_rho(mol, ao, dm, non0tab=None, 
             isgga=False, verbose=None):
    '''Collocate the *real* density (opt. gradients) on the real-space grid.

    Args:
        mol : instance of :class:`Mole` or :class:`Cell`

        ao : ([4,] nx*ny*nz, nao=2*cell.nao_nr()) ndarray 
            The value of the AO crystal orbitals on the real-space grid. If
            isgga=True, also contains the value of the gradient in the x, y,
            and z directions.

    Returns:
        rho : ([4,] nx*ny*nz) ndarray
            The value of the density on the real-space grid. If isgga=True,
            also contains the value of the gradient in the x, y, and z
            directions.

    See Also:
        pyscf.dft.numint.eval_rho

    '''

    assert(ao.flags.c_contiguous)
    if isgga:
        ngrids, nao = ao[0].shape
    else:
        ngrids, nao = ao.shape

    if non0tab is None:
        non0tab = numpy.ones(((ngrids+BLKSIZE-1)//BLKSIZE,mol.nbas),
                             dtype=numpy.int8)

    # if isgga:
    #     rho = numpy.empty((4,ngrids))
    #     c0 = _dot_ao_dm(mol, ao[0], dm, nao, ngrids, non0tab)
    #     rho[0] = numpy.einsum('pi,pi->p', ao[0], c0)
    #     for i in range(1, 4):
    #         c1 = _dot_ao_dm(mol, ao[i], dm, nao, ngrids, non0tab)
    #         rho[i] = numpy.einsum('pi,pi->p', ao[0], c1) * 2 # *2 for +c.c.
    # else:
    #     c0 = _dot_ao_dm(mol, ao, dm, nao, ngrids, non0tab)
    #     rho = numpy.einsum('pi,pi->p', ao, c0)
    # return rho

    # if isgga:
    #     ngrids, nao = ao[0].shape
    # else:
    #     ngrids, nao = ao.shape

    # if non0tab is None:
    #     print "this PATH"
    #     non0tab = numpy.ones(((ngrids+BLKSIZE-1)//BLKSIZE,mol.nbas),
    #                          dtype=numpy.int8)

    # #if ao[0].dtype==numpy.complex128: # complex orbitals
    # if True:
    #     #dm_re = numpy.ascontiguousarray(dm.real)
    #     dm_re = dm
    #     rho = numpy.empty((4,ngrids))
    #     #ao_re = numpy.ascontiguousarray(ao[0].real)
    #     ao_re = ao[0]
    #     c0_rr = _dot_ao_dm(mol, ao_re, dm_re, nao, ngrids, non0tab)

    #     rho[0] = (numpy.einsum('pi,pi->p', ao_re, c0_rr))

    #     for i in range(1, 4):
    #         c1 = _dot_ao_dm(mol, ao[i], dm, nao, ngrids, non0tab)
    #         rho[i] = numpy.einsum('pi,pi->p', ao[0], c1) * 2 # *2 for +c.c.

    #     for i in range(1, 4):
    #     #     #ao_re = numpy.ascontiguousarray(ao[i].real)
    #         ao_re = ao[i]

    #         c1_rr = _dot_ao_dm(mol, ao_re, dm_re, nao, ngrids, non0tab)

    #         rho[i] = (numpy.einsum('pi,pi->p', ao_re, c1_rr)) *2
    #     return rho

    # complex orbitals or density matrix
    if numpy.iscomplexobj(ao) or numpy.iscomplexobj(dm):

        dm_re = numpy.ascontiguousarray(dm.real)
        dm_im = numpy.ascontiguousarray(dm.imag)

        if isgga:
            rho = numpy.empty((4,ngrids))
            ao0_re = numpy.ascontiguousarray(ao[0].real)
            ao0_im = numpy.ascontiguousarray(ao[0].imag)

            # DM * ket: e.g. ir denotes dm_im | ao_re >
            c0_rr = _dot_ao_dm(mol, ao0_re, dm_re, nao, ngrids, non0tab)
            c0_ri = _dot_ao_dm(mol, ao0_im, dm_re, nao, ngrids, non0tab)
            c0_ir = _dot_ao_dm(mol, ao0_re, dm_im, nao, ngrids, non0tab)
            c0_ii = _dot_ao_dm(mol, ao0_im, dm_im, nao, ngrids, non0tab)

            # bra * DM
            rho[0] = (numpy.einsum('pi,pi->p', ao0_im, c0_ri) +
                      numpy.einsum('pi,pi->p', ao0_re, c0_rr) +
                      numpy.einsum('pi,pi->p', ao0_im, c0_ir) -
                      numpy.einsum('pi,pi->p', ao0_re, c0_ii))

            for i in range(1, 4):
                # ao_re = numpy.ascontiguousarray(ao[i].real)
                # ao_im = numpy.ascontiguousarray(ao[i].imag)
                ao_re = numpy.ascontiguousarray(ao[i].real)
                ao_im = numpy.ascontiguousarray(ao[i].imag)
    
                c1_rr = _dot_ao_dm(mol, ao_re, dm_re, nao, ngrids, non0tab)
                c1_ri = _dot_ao_dm(mol, ao_im, dm_re, nao, ngrids, non0tab)
                c1_ir = _dot_ao_dm(mol, ao_re, dm_im, nao, ngrids, non0tab)
                c1_ii = _dot_ao_dm(mol, ao_im, dm_im, nao, ngrids, non0tab)

                rho[i] = (numpy.einsum('pi,pi->p', ao0_im, c1_ri) +
                          numpy.einsum('pi,pi->p', ao0_re, c1_rr) +
                          numpy.einsum('pi,pi->p', ao0_im, c1_ir) -
                          numpy.einsum('pi,pi->p', ao0_re, c1_ii)) * 2 # *2 for +c.c.       
        else:
            ao_re = numpy.ascontiguousarray(ao.real)
            ao_im = numpy.ascontiguousarray(ao.imag)
            # DM * ket: e.g. ir denotes dm_im | ao_re >
            
            c0_rr = _dot_ao_dm(mol, ao_re, dm_re, nao, ngrids, non0tab)
            c0_ri = _dot_ao_dm(mol, ao_im, dm_re, nao, ngrids, non0tab)
            c0_ir = _dot_ao_dm(mol, ao_re, dm_im, nao, ngrids, non0tab)
            c0_ii = _dot_ao_dm(mol, ao_im, dm_im, nao, ngrids, non0tab)
            # bra * DM
            rho = (numpy.einsum('pi,pi->p', ao_im, c0_ri) +
                   numpy.einsum('pi,pi->p', ao_re, c0_rr) +
                   numpy.einsum('pi,pi->p', ao_im, c0_ir) -
                   numpy.einsum('pi,pi->p', ao_re, c0_ii))

    # real orbitals and real DM
    else:
        rho = pyscf.dft.numint.eval_rho(mol, ao, dm, non0tab, isgga, verbose)

    return rho

def eval_mat(mol, ao, weight, rho, vrho, vsigma=None, non0tab=None,
             isgga=False, verbose=None):
    '''Calculate the XC potential AO matrix.

    Args:
        mol : instance of :class:`Mole` or :class:`Cell`

        ao : ([4,] nx*ny*nz, nao=cell.nao_nr()) ndarray 
            The value of the AO crystal orbitals on the real-space grid. If
            isgga=True, also contains the value of the gradient in the x, y,
            and z directions.

    Returns:
        rho : ([4,] nx*ny*nz) ndarray
            The value of the density on the real-space grid. If isgga=True,
            also contains the value of the gradient in the x, y, and z
            directions.
    
    See Also:
        pyscf.dft.numint.eval_mat

    '''

    if isgga:
        ngrids, nao = ao[0].shape
    else:
        ngrids, nao = ao.shape

    if non0tab is None:
        non0tab = numpy.ones(((ngrids+BLKSIZE-1)//BLKSIZE,mol.nbas),
                             dtype=numpy.int8)

    if numpy.iscomplexobj(ao):
        if isgga:
            assert(vsigma is not None and rho.ndim==2)
            #wv = weight * vsigma * 2
            #aow  = numpy.einsum('pi,p->pi', ao[1], rho[1]*wv)
            #aow += numpy.einsum('pi,p->pi', ao[2], rho[2]*wv)
            #aow += numpy.einsum('pi,p->pi', ao[3], rho[3]*wv)
            #aow += numpy.einsum('pi,p->pi', ao[0], .5*weight*vrho)
            wv = numpy.empty_like(rho)
            wv[0]  = weight * vrho * .5
            wv[1:] = rho[1:] * (weight * vsigma * 2)
            aow = numpy.einsum('npi,np->pi', ao, wv)

            ao_re = numpy.ascontiguousarray(ao[0].real)
            ao_im = numpy.ascontiguousarray(ao[0].imag)

            aow_re = numpy.ascontiguousarray(aow.real)
            aow_im = numpy.ascontiguousarray(aow.imag)

        else:
            # *.5 because return mat + mat.T
            #:aow = numpy.einsum('pi,p->pi', ao, .5*weight*vrho)
            ao_re = numpy.ascontiguousarray(ao.real)
            ao_im = numpy.ascontiguousarray(ao.imag)

            aow_re = ao_re * (.5*weight*vrho).reshape(-1,1)
            aow_im = ao_im * (.5*weight*vrho).reshape(-1,1)
            #mat = pyscf.lib.dot(ao.T, aow)

        mat_re = _dot_ao_ao(mol, ao_re, aow_re, nao, ngrids, non0tab)
        mat_re += _dot_ao_ao(mol, ao_im, aow_im, nao, ngrids, non0tab)
        mat_im = _dot_ao_ao(mol, ao_re, aow_im, nao, ngrids, non0tab)
        mat_im -= _dot_ao_ao(mol, ao_im, aow_re, nao, ngrids, non0tab)

        mat = mat_re + 1j*mat_im

        # print "MATRIX", mat.dtype
        #return (mat + mat.T.conj()).real
        # print "MAT DTYPE", mat.dtype
        # print "HACK MAT"
        return (mat + mat.T.conj())
        #return 2 * mat
        
    else:
        return pyscf.dft.numint.eval_mat(mol, ao, 
                                         weight, rho, vrho, 
                                         vsigma=None, non0tab=None,
                                         isgga=False, verbose=None)


class _NumInt(pyscf.dft.numint._NumInt):
    '''Generalization of pyscf's _NumInt class for a single k-point shift and
    periodic images.
    '''
    def __init__(self, kpt=None):
        pyscf.dft.numint._NumInt.__init__(self)
        self.kpt = kpt

    def eval_ao(self, mol, coords, isgga=False, relativity=0, bastart=0,
                bascount=None, non0tab=None, verbose=None):
        return eval_ao(mol, coords, self.kpt, isgga, relativity, bastart, 
                       bascount, non0tab, verbose)

    def eval_rho(self, mol, ao, dm, non0tab=None, isgga=False, verbose=None):
        return eval_rho(mol, ao, dm, non0tab, isgga, verbose)

    def eval_rho2(self, mol, ao, dm, non0tab=None, isgga=False, verbose=None):
        raise NotImplementedError

    def nr_rks(self, mol, grids, x_id, c_id, dms, hermi=1,
               max_memory=2000, verbose=None):
        '''
        Use slow function in numint, which only calls eval_rho, eval_mat.
        Faster function uses eval_rho2 which is not yet implemented.
        '''
        return pyscf.dft.numint.nr_rks_vxc(self, mol, grids, x_id, c_id, dms, 
                                           spin=0, relativity=0, hermi=1,
                                           max_memory=max_memory, verbose=verbose)

    def nr_uks(self, mol, grids, x_id, c_id, dms, hermi=1,
               max_memory=2000, verbose=None):
        raise NotImplementedError

    def eval_mat(self, mol, ao, weight, rho, vrho, vsigma=None, non0tab=None,
                 isgga=False, verbose=None):
        # use local function for complex eval_mat
        return eval_mat(mol, ao, weight, rho, vrho, vsigma, non0tab,
                        isgga, verbose)
<<<<<<< HEAD


class _KNumInt(pyscf.dft.numint._NumInt):
    '''Generalization of pyscf's _NumInt class for k-point sampling and 
    periodic images.
    '''
    def __init__(self, kpts=None):
        pyscf.dft.numint._NumInt.__init__(self)
        self.kpts = kpts

    def eval_ao(self, mol, coords, isgga=False, relativity=0, bastart=0,
                bascount=None, non0tab=None, verbose=None):
        '''
        Returns:
            ao_kpts: (nkpts, ngs, nao) ndarray 
                AO values at each k-point
        '''
        nkpts = len(self.kpts)
        ngs = len(coords)
        nao = mol.nao_nr()

        ao_kpts = np.empty([nkpts, ngs, nao],np.complex128)
        for k in range(nkpts):
            kpt = self.kpts[k,:]
            ao_kpts[k,:,:] = eval_ao(mol, coords, kpt, isgga,
                                  relativity, bastart, bascount,
                                  non0tab, verbose)
        return ao_kpts

    def eval_rho(self, mol, ao_kpts, dm_kpts, non0tab=None,
             isgga=False, verbose=None):
        '''
        Args:
            mol : Mole or Cell object
            ao_kpts : (nkpts, ngs, nao) ndarray
                AO values at each k-point
            dm_kpts: (nkpts, nao, nao) ndarray
                Density matrix at each k-point

        Returns:
           rhoR : (ngs,) ndarray
        '''
        nkpts, ngs, nao = ao_kpts.shape
        rhoR = np.zeros(ngs)
        for k in range(nkpts):
            rhoR += 1./nkpts*eval_rho(mol, ao_kpts[k,:,:], dm_kpts[k,:,:])
        return rhoR

    def eval_rho2(self, mol, ao, dm, non0tab=None, isgga=False,
                  verbose=None):
        raise NotImplementedError

    def nr_rks(self, mol, grids, x_id, c_id, dms, hermi=1,
               max_memory=2000, verbose=None):
        '''
        Use slow function in numint, which only calls eval_rho, eval_mat.
        Faster function uses eval_rho2 which is not yet implemented.
        '''
        # TODO: fix spin, relativity
        spin=0; relativity=0
        return pyscf.dft.numint.nr_rks_vxc(self, mol, grids, x_id, c_id, dms,
                                           spin, relativity, hermi,
                                           max_memory, verbose)

    def nr_uks(self, mol, grids, x_id, c_id, dms, hermi=1,
               max_memory=2000, verbose=None):
        raise NotImplementedError

    def eval_mat(self, mol, ao, weight, rho, vrho, vsigma=None, non0tab=None,
                 isgga=False, verbose=None):
        # use local function for complex eval_mat
        nkpts = len(self.kpts)
        nao = ao.shape[2]

        mat = np.zeros((nkpts, nao, nao), dtype=ao.dtype)
        for k in range(nkpts):
            mat[k,:,:] = eval_mat(mol, ao[k,:,:], weight,
                                    rho, vrho, vsigma, non0tab,
                                    isgga, verbose)
        return mat



###################################################
#
# Numerical integration over becke grids
#
###################################################
def get_ovlp(cell, kpt=None, grids=None):
    from pyscf.pbc.dft import gen_grid
    if kpt is None:
        kpt = np.zeros(3)
    if grids is None:
        grids = gen_grid.BeckeGrids(cell)
        grids.build_()

    aoR = pyscf.pbc.dft.numint.eval_ao(cell, grids.coords, kpt)
    return np.dot(aoR.T.conj(), grids.weights.reshape(-1,1)*aoR).real

if __name__ == '__main__':
    import pyscf
    import pyscf.pbc.gto as pgto
    import pyscf.pbc.scf as pscf

    L = 12.
    n = 30
    cell = pgto.Cell()
    cell.h = np.diag([L,L,L])
    cell.gs = np.array([n,n,n])

    cell.atom =[['He' , ( L/2+0., L/2+0. ,   L/2+1.)],
                ['He' , ( L/2+1., L/2+0. ,   L/2+1.)]]
    cell.basis = {'He': [[0, (1.0, 1.0)]]}
    cell.build()
    #cell.nimgs = [1,1,1]
    kpt = None
    s1 = get_ovlp(cell, kpt)
    s2 = pscf.scfint.get_ovlp(cell, kpt)
    print abs(s1-s2).sum()
=======
>>>>>>> b6022280
<|MERGE_RESOLUTION|>--- conflicted
+++ resolved
@@ -318,7 +318,6 @@
         # use local function for complex eval_mat
         return eval_mat(mol, ao, weight, rho, vrho, vsigma, non0tab,
                         isgga, verbose)
-<<<<<<< HEAD
 
 
 class _KNumInt(pyscf.dft.numint._NumInt):
@@ -437,6 +436,4 @@
     kpt = None
     s1 = get_ovlp(cell, kpt)
     s2 = pscf.scfint.get_ovlp(cell, kpt)
-    print abs(s1-s2).sum()
-=======
->>>>>>> b6022280
+    print abs(s1-s2).sum()